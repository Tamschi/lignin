--- conflicted
+++ resolved
@@ -22,10 +22,6 @@
 ]
 
 [badges]
-<<<<<<< HEAD
-travis-ci = { repository = "Tamschi/lignin", branch = "unstable" }
-=======
->>>>>>> 3973fc70
 is-it-maintained-issue-resolution = { repository = "Tamschi/lignin" }
 is-it-maintained-open-issues = { repository = "Tamschi/lignin" }
 maintenance = { status = "experimental" }
