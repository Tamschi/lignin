--- conflicted
+++ resolved
@@ -2,8 +2,4 @@
 
 pub const BRANCH: &str = "develop";
 pub const USER: &str = "Tamschi";
-<<<<<<< HEAD
-pub const RUST_VERSION: &str = "1.46";
-=======
-pub const RUST_VERSION: &str = "1.54";
->>>>>>> 745074fd
+pub const RUST_VERSION: &str = "1.54";