# Largely inspired by https://github.com/dtolnay/syn/blob/master/.github/workflows/ci.yml under MIT OR Apache-2.0.
name: CI
on:
  pull_request:
  push:
  schedule: [cron: "0 8 * * 5"] # 8:00 on Fridays

jobs:
  test:
    name: Test
    runs-on: ubuntu-latest
    steps:
    - uses: actions/checkout@v2
    - uses: actions-rs/toolchain@v1.0.7
    - run: cat CI.toml >> Cargo.toml
    - run: cargo test --workspace --no-default-features
    - run: cargo test --workspace
    - run: cargo test --workspace --all-features

  check:
    name: Check on Rust ${{matrix.rust}}${{format(' ({0})', matrix.target || matrix.os)}}
    runs-on: ${{matrix.os}}-latest
    strategy:
      matrix:
        os: [macos, ubuntu, windows]
<<<<<<< HEAD
        rust: ['1.46', stable, beta, nightly]
=======
        rust: ['1.51', stable, beta, nightly]
>>>>>>> ea5b8865
    env:
      target: ${{matrix.target && format('--target={0}', matrix.target)}}
      workspace: ${{matrix.no-workspace || '--workspace'}}
    steps:
    - uses: actions/checkout@v2
    - uses: actions-rs/toolchain@v1.0.7
      with:
        toolchain: ${{matrix.rust}}
        profile: minimal
        target: ${{matrix.target}}
    - run: cat CI.toml >> Cargo.toml
    - run: cargo +${{matrix.rust}} check ${{env.target}} ${{env.workspace}} --no-default-features
    - run: cargo +${{matrix.rust}} check ${{env.target}} ${{env.workspace}}
    - run: cargo +${{matrix.rust}} check ${{env.target}} ${{env.workspace}} --all-features

  minimal-versions:
    name: Minimal Versions
    runs-on: ubuntu-latest
    steps:
    - uses: actions/checkout@v2
    - uses: actions-rs/toolchain@v1.0.7
      with:
        toolchain: nightly
    - run: cat CI.toml >> Cargo.toml
    - run: cargo +nightly update -Z minimal-versions
    - run: cargo +nightly check --lib --no-default-features
    - run: cargo +nightly check --lib
    - run: cargo +nightly check --lib --all-features

  clippy:
    name: Clippy
    runs-on: ubuntu-latest
    steps:
    - uses: actions/checkout@v2
    - uses: actions-rs/toolchain@v1.0.7
      with:
        toolchain: nightly
        profile: minimal
        components: clippy
    - run: cat CI.toml >> Cargo.toml
    - run: cargo +nightly clippy --workspace --no-default-features
    - run: cargo +nightly clippy --workspace
    - run: cargo +nightly clippy --workspace --all-features

  fmt:
    name: Formatting
    runs-on: ubuntu-latest
    steps:
    - uses: actions/checkout@v2
    - uses: actions-rs/toolchain@v1.0.7
      with:
        toolchain: nightly
        profile: minimal
        components: rustfmt
    - run: cat CI.toml >> Cargo.toml
    - run: cargo +nightly fmt --all -- --check<|MERGE_RESOLUTION|>--- conflicted
+++ resolved
@@ -23,11 +23,7 @@
     strategy:
       matrix:
         os: [macos, ubuntu, windows]
-<<<<<<< HEAD
         rust: ['1.46', stable, beta, nightly]
-=======
-        rust: ['1.51', stable, beta, nightly]
->>>>>>> ea5b8865
     env:
       target: ${{matrix.target && format('--target={0}', matrix.target)}}
       workspace: ${{matrix.no-workspace || '--workspace'}}
