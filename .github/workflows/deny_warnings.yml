name: Deny Warnings
on:
  pull_request:
    branches: [develop]
  push:
    branches: [develop]

jobs:
  deny-warnings:
    name: Deny Warnings
    runs-on: ubuntu-latest
    steps:
    - uses: actions/checkout@v2
    - uses: actions-rs/toolchain@v1
      with:
        toolchain: stable
        profile: minimal
        components: clippy
    - run: cat CI.toml >> Cargo.toml
<<<<<<< HEAD
=======
    - run: cargo clippy --workspace --no-default-features -- -D warnings
>>>>>>> 534851a0
    - run: cargo clippy --workspace -- -D warnings
    - run: cargo clippy --workspace --all-features -- -D warnings<|MERGE_RESOLUTION|>--- conflicted
+++ resolved
@@ -17,9 +17,6 @@
         profile: minimal
         components: clippy
     - run: cat CI.toml >> Cargo.toml
-<<<<<<< HEAD
-=======
     - run: cargo clippy --workspace --no-default-features -- -D warnings
->>>>>>> 534851a0
     - run: cargo clippy --workspace -- -D warnings
     - run: cargo clippy --workspace --all-features -- -D warnings