--- conflicted
+++ resolved
@@ -34,13 +34,8 @@
 
 **please complete the following information:**
 
-<<<<<<< HEAD
-- `rustc --version`: [e.g. 1.46.0]
+- `rustc --version`: [e.g. 1.54.0]
 - Crate version (if applicable): [e.g. 0.1.0]
-=======
-- `rustc --version`: [e.g. 1.54.0]
-- Crate version (if applicable): [e.g. 0.0.1]
->>>>>>> 745074fd
 
 **Additional context**
 Add any other context about the problem here.