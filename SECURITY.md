--- conflicted
+++ resolved
@@ -2,16 +2,10 @@
 
 ## Supported Versions
 
-<<<<<<< HEAD
-| Version | Supported          |
-| ------- | ------------------ |
-| 0.0.1-8 | :white_check_mark: |
-| 0.1.0   | :white_check_mark: |
-=======
 | Version | Supported          | ***Initial*** Reason for Removal |
 | ------- | ------------------ | -------------------------------- |
-| 0.0.1   | :white_check_mark: |                                  |
->>>>>>> 06d0228a
+| 0.1.0   | :white_check_mark: |                                  |
+| 0.0.1-8 | :white_check_mark: |                                  |
 
 Faulty versions are [yanked](https://doc.rust-lang.org/cargo/commands/cargo-yank.html), where possible after a Semver-compatible update is made available, and added to the table above as unsupported.  
 They are also marked with an additional `v….….…-yanked` tag in Git to make them easily recognisable, but original release tags are not removed.
